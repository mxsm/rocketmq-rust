--- conflicted
+++ resolved
@@ -637,21 +637,11 @@
         M: MessageTrait + Send + Sync,
     {
         msg.set_topic(self.with_namespace(msg.get_topic()));
-<<<<<<< HEAD
         if self.get_auto_batch() && msg.as_any().downcast_ref::<MessageBatch>().is_none() {
             self.send_by_accumulator(msg, None, None).await
         } else {
             self.send_direct(msg, None, None).await
         }
-=======
-
-        let result = if self.get_auto_batch() && msg.as_any().downcast_ref::<MessageBatch>().is_none() {
-            self.send_by_accumulator(msg, None, None).await
-        } else {
-            self.send_direct(msg, None, None).await
-        }?;
-        Ok(result.expect("SendResult should not be None"))
->>>>>>> 559eb45d
     }
 
     async fn send_with_timeout<M>(&mut self, mut msg: M, timeout: u64) -> rocketmq_error::RocketMQResult<SendResult>
