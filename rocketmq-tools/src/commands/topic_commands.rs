--- conflicted
+++ resolved
@@ -21,11 +21,9 @@
 mod topic_route_sub_command;
 mod topic_status_sub_command;
 mod update_order_conf_command;
-<<<<<<< HEAD
+mod update_topic_perm_sub_command;
+mod update_order_conf_command;
 mod update_static_topic_sub_command;
-=======
-mod update_topic_perm_sub_command;
->>>>>>> 5f5427a8
 mod update_topic_sub_command;
 use std::sync::Arc;
 
@@ -84,8 +82,6 @@
         long_about = r#"check topicStatus"#
     )]
     TopicStatus(topic_status_sub_command::TopicStatusSubCommand),
-<<<<<<< HEAD
-=======
 
     #[command(
         name = "updateTopicPerm",
@@ -93,7 +89,12 @@
         long_about = r#"Update topic perm."#
     )]
     UpdateTopicPerm(update_topic_perm_sub_command::UpdateTopicPermSubCommand),
->>>>>>> 5f5427a8
+    #[command(
+        name = "updateOrderConf",
+        about = "updateOrderConf",
+        long_about = r#"updateOrderConf"#
+    )]
+    UpdateOrderConf(update_order_conf_command::UpdateOrderConfCommand),
     #[command(
         name = "updateOrderConf",
         about = "updateOrderConf",
@@ -112,10 +113,8 @@
             TopicCommands::TopicList(cmd) => cmd.execute(rpc_hook).await,
             TopicCommands::TopicRoute(cmd) => cmd.execute(rpc_hook).await,
             TopicCommands::TopicStatus(cmd) => cmd.execute(rpc_hook).await,
-<<<<<<< HEAD
-=======
             TopicCommands::UpdateTopicPerm(cmd) => cmd.execute(rpc_hook).await,
->>>>>>> 5f5427a8
+            TopicCommands::UpdateOrderConf(cmd) => cmd.execute(rpc_hook).await,
             TopicCommands::UpdateOrderConf(cmd) => cmd.execute(rpc_hook).await,
         }
     }
