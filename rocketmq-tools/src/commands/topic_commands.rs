--- conflicted
+++ resolved
@@ -15,6 +15,8 @@
  * limitations under the License.
  */
 mod allocate_mq_sub_command;
+mod delete_topic_sub_command;
+mod topic_cluster_sub_command;
 mod delete_topic_sub_command;
 mod topic_cluster_sub_command;
 mod update_topic_sub_command;
@@ -43,20 +45,6 @@
         long_about = r#"Update or create topic with specified configuration."#
     )]
     UpdateTopic(update_topic_sub_command::UpdateTopicSubCommand),
-<<<<<<< HEAD
-    #[command(
-        name = "deleteTopic",
-        about = "delete topic",
-        long_about = r#"delete topic with specified configuration."#
-    )]
-    DeleteTopic(delete_topic_sub_command::DeleteTopicSubCommand),
-    #[command(
-        name = "topicCluster",
-        about = "topic cluster",
-        long_about = r#"topic cluster with specified configuration."#
-    )]
-    TopicCluster(topic_cluster_sub_command::TopicClusterSubCommand),
-=======
 
     #[command(
         name = "deleteTopic",
@@ -71,7 +59,6 @@
         long_about = r#"Get cluster info for a given topic. This command queries which clusters contain the specified topic."#
     )]
     TopicClusterList(topic_cluster_sub_command::TopicClusterSubCommand),
->>>>>>> 91b7ab55
 }
 
 impl CommandExecute for TopicCommands {
@@ -80,11 +67,7 @@
             TopicCommands::AllocateMQ(cmd) => cmd.execute(rpc_hook).await,
             TopicCommands::UpdateTopic(cmd) => cmd.execute(rpc_hook).await,
             TopicCommands::DeleteTopic(cmd) => cmd.execute(rpc_hook).await,
-<<<<<<< HEAD
-            TopicCommands::TopicCluster(cmd) => cmd.execute(rpc_hook).await,
-=======
             TopicCommands::TopicClusterList(cmd) => cmd.execute(rpc_hook).await,
->>>>>>> 91b7ab55
         }
     }
 }