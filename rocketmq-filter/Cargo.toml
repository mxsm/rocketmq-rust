[package]
name                   = "rocketmq-filter"
version.workspace      = true
authors.workspace      = true
edition.workspace      = true
homepage.workspace     = true
repository.workspace   = true
license.workspace      = true
keywords               = ["filter", "rocketmq", "tag", "sql"]
categories             = ["development-tools", "network-programming", "asynchronous"]
readme.workspace       = true
description            = "A filter for RocketMQ messages"
rust-version.workspace = true

# See more keys and their definitions at https://doc.rust-lang.org/cargo/reference/manifest.html

[dependencies]
#json spupport
serde.workspace = true
<<<<<<< HEAD
cheetah-string  = { workspace = true }
rocketmq-error  = { workspace = true }
=======
cheetah-string = { workspace = true }
rocketmq-error = { workspace = true }
ahash = "0.8"
>>>>>>> 023f8aea
<|MERGE_RESOLUTION|>--- conflicted
+++ resolved
@@ -17,11 +17,6 @@
 [dependencies]
 #json spupport
 serde.workspace = true
-<<<<<<< HEAD
-cheetah-string  = { workspace = true }
-rocketmq-error  = { workspace = true }
-=======
 cheetah-string = { workspace = true }
 rocketmq-error = { workspace = true }
 ahash = "0.8"
->>>>>>> 023f8aea
