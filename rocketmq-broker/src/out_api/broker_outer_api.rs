--- conflicted
+++ resolved
@@ -41,12 +41,8 @@
 use rocketmq_remoting::rpc::rpc_client_impl::RpcClientImpl;
 use rocketmq_remoting::runtime::config::client_config::TokioClientConfig;
 use rocketmq_remoting::runtime::RPCHook;
-<<<<<<< HEAD
-use tracing::{debug, error};
-=======
 use tracing::debug;
 use tracing::error;
->>>>>>> d1d82ac1
 use tracing::info;
 
 #[derive(Clone)]
@@ -213,17 +209,12 @@
         body: Vec<u8>,
     ) -> Option<RegisterBrokerResult> {
         debug!(
-<<<<<<< HEAD
-            "Register broker to name server, namesrv_addr={},request_code={:?}, request_header={:?}, body={:?}",
-            namesrv_addr, RequestCode::RegisterBroker, request_header, body
-=======
             "Register broker to name server, namesrv_addr={},request_code={:?}, \
              request_header={:?}, body={:?}",
             namesrv_addr,
             RequestCode::RegisterBroker,
             request_header,
             body
->>>>>>> d1d82ac1
         );
         let request =
             RemotingCommand::create_request_command(RequestCode::RegisterBroker, request_header)
@@ -242,15 +233,10 @@
             Ok(response) => match From::from(response.code()) {
                 ResponseCode::Success => {
                     info!(
-<<<<<<< HEAD
-                        "Register broker to name server success, namesrv_addr={} response body={:?}",
-                        namesrv_addr, response.body()
-=======
                         "Register broker to name server success, namesrv_addr={} response \
                          body={:?}",
                         namesrv_addr,
                         response.body()
->>>>>>> d1d82ac1
                     );
                     let register_broker_result =
                         response.decode_command_custom_header::<RegisterBrokerResponseHeader>();
