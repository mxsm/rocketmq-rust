use std::cmp::Ordering;
use std::collections::HashMap;
use std::collections::HashSet;

use cheetah_string::CheetahString;
use rand::seq::SliceRandom;
use rocketmq_common::common::config::TopicConfig;
<<<<<<< HEAD
/*
 * Licensed to the Apache Software Foundation (ASF) under one or more
 * contributor license agreements.  See the NOTICE file distributed with
 * this work for additional information regarding copyright ownership.
 * The ASF licenses this file to You under the Apache License, Version 2.0
 * (the "License"); you may not use this file except in compliance with
 * the License.  You may obtain a copy of the License at
 *
 *     http://www.apache.org/licenses/LICENSE-2.0
 *
 * Unless required by applicable law or agreed to in writing, software
 * distributed under the License is distributed on an "AS IS" BASIS,
 * WITHOUT WARRANTIES OR CONDITIONS OF ANY KIND, either express or implied.
 * See the License for the specific language governing permissions and
 * limitations under the License.
 */
=======
//  Licensed to the Apache Software Foundation (ASF) under one
//  or more contributor license agreements.  See the NOTICE file
//  distributed with this work for additional information
//  regarding copyright ownership.  The ASF licenses this file
//  to you under the Apache License, Version 2.0 (the
//  "License"); you may not use this file except in compliance
//  with the License.  You may obtain a copy of the License at
//
//    http://www.apache.org/licenses/LICENSE-2.0
//
//  Unless required by applicable law or agreed to in writing,
//  software distributed under the License is distributed on an
//  "AS IS" BASIS, WITHOUT WARRANTIES OR CONDITIONS OF ANY
//  KIND, either express or implied.  See the License for the
//  specific language governing permissions and limitations
//  under the License.
>>>>>>> 6b9ad679
use rocketmq_common::common::mix_all;
use rocketmq_common::EnvUtils::EnvUtils;
use rocketmq_common::FileUtils::string_to_file;
use rocketmq_common::TimeUtils::get_current_millis;
use rocketmq_error::RocketMQError;
use rocketmq_error::RocketMQResult;
use rocketmq_rust::ArcMut;

use crate::protocol::static_topic::logic_queue_mapping_item::LogicQueueMappingItem;
use crate::protocol::static_topic::topic_config_and_queue_mapping::TopicConfigAndQueueMapping;
use crate::protocol::static_topic::topic_queue_info::TopicQueueMappingInfo;
use crate::protocol::static_topic::topic_queue_mapping_detail::TopicQueueMappingDetail;
use crate::protocol::static_topic::topic_queue_mapping_one::TopicQueueMappingOne;
use crate::protocol::static_topic::topic_remapping_detail_wrapper;
use crate::protocol::static_topic::topic_remapping_detail_wrapper::TopicRemappingDetailWrapper;
use crate::protocol::RemotingSerializable;

pub struct TopicQueueMappingUtils;

impl TopicQueueMappingUtils {
    pub fn find_logic_queue_mapping_item(
        mapping_items: &[LogicQueueMappingItem],
        logic_offset: i64,
        ignore_negative: bool,
    ) -> Option<&LogicQueueMappingItem> {
        if mapping_items.is_empty() {
            return None;
        }
        // Could use binary search to improve performance
        for i in (0..mapping_items.len()).rev() {
            let item = &mapping_items[i];
            if ignore_negative && item.logic_offset < 0 {
                continue;
            }
            if logic_offset >= item.logic_offset {
                return Some(item);
            }
        }
        // If not found, maybe out of range, return the first one
        for item in mapping_items.iter() {
            if ignore_negative && item.logic_offset < 0 {
                continue;
            } else {
                return Some(item);
            }
        }
        None
    }

    pub fn find_next<'a>(
        items: &'a [LogicQueueMappingItem],
        current_item: Option<&'a LogicQueueMappingItem>,
        ignore_negative: bool,
    ) -> Option<&'a LogicQueueMappingItem> {
        if items.is_empty() || current_item.is_none() {
            return None;
        }
        let current_item = current_item.unwrap();
        for i in 0..items.len() {
            let item = &items[i];
            if ignore_negative && item.logic_offset < 0 {
                continue;
            }
            if item.gen == current_item.gen {
                if i < items.len() - 1 {
                    let next_item = &items[i + 1];
                    if ignore_negative && next_item.logic_offset < 0 {
                        return None;
                    } else {
                        return Some(next_item);
                    }
                } else {
                    return None;
                }
            }
        }
        None
    }

    pub fn get_mock_broker_name(scope: &str) -> CheetahString {
        assert!(!scope.is_empty(), "Scope cannot be null");

        if scope == mix_all::METADATA_SCOPE_GLOBAL {
            format!(
                "{}{}",
                mix_all::LOGICAL_QUEUE_MOCK_BROKER_PREFIX,
                &scope[2..]
            )
            .into()
<<<<<<< HEAD
        } else {
            format!("{}{}", mix_all::LOGICAL_QUEUE_MOCK_BROKER_PREFIX, scope).into()
        }
    }
    pub fn get_mapping_detail_from_config(
        configs: Vec<TopicConfigAndQueueMapping>,
    ) -> RocketMQResult<Vec<TopicQueueMappingDetail>> {
        let mut detail_list = vec![];
        for config_mapping in &configs {
            if let Some(detail) = &config_mapping.topic_queue_mapping_detail {
                detail_list.push((**detail).clone());
            }
        }
        Ok(detail_list)
    }
    pub fn check_name_epoch_num_consistence(
        topic: &CheetahString,
        broker_config_map: &HashMap<CheetahString, TopicConfigAndQueueMapping>,
    ) -> RocketMQResult<(i64, i32)> {
        if broker_config_map.is_empty() {
            return Err(RocketMQError::Internal(
                "check_name_epoch_num_consistence get empty config map".to_string(),
            ));
        }
        //make sure it is not null
        let mut max_epoch = -1;
        let mut max_num = -1;
        let scope = CheetahString::new();
        for entry in broker_config_map {
            let broker = entry.0;
            let config_mapping = entry.1;
            if config_mapping.topic_queue_mapping_detail.is_none() {
                return Err(RocketMQError::Internal(format!(
                    "Mapping info should not be null in broker {}",
                    broker
                )));
            }
            let mapping_detail = &config_mapping.topic_queue_mapping_detail;
            if let Some(mapping_detail) = &mapping_detail {
                if let Some(broker_name) = &mapping_detail.topic_queue_mapping_info.bname {
                    if !broker.eq(broker_name) {
                        return Err(RocketMQError::Internal(format!(
                            "The broker name is not equal {} != {} ",
                            broker, broker_name
                        )));
                    }
                    if mapping_detail.topic_queue_mapping_info.dirty {
                        return Err(RocketMQError::Internal(format!(
                            "The mapping info is dirty in broker  {}",
                            broker
                        )));
                    }
                    if let Some(top) = &config_mapping.topic_config.topic_name {
                        if let Some(mapping_top) = &mapping_detail.topic_queue_mapping_info.topic {
                            if !top.eq(mapping_top) {
                                return Err(RocketMQError::Internal(format!(
                                    "The topic name is inconsistent in broker  {}",
                                    broker
                                )));
                            }
                            if !topic.eq(mapping_top) {
                                return Err(RocketMQError::Internal(format!(
                                    "The topic name is not match for broker  {}",
                                    broker
                                )));
                            }
                            if let Some(m_scope) = &mapping_detail.topic_queue_mapping_info.scope {
                                if !scope.eq(m_scope) {
                                    return Err(RocketMQError::Internal(format!(
                                        "scope does not match {} != {} in {}",
                                        m_scope, scope, broker
                                    )));
                                }
                                if max_epoch != -1
                                    && max_epoch != mapping_detail.topic_queue_mapping_info.epoch
                                {
                                    return Err(RocketMQError::Internal(format!(
                                        "epoch does not match {} != {} in {}",
                                        max_epoch,
                                        mapping_detail.topic_queue_mapping_info.epoch,
                                        broker_name
                                    )));
                                } else {
                                    max_epoch = mapping_detail.topic_queue_mapping_info.epoch;
                                }
                                if max_num != -1
                                    && max_num
                                        != mapping_detail.topic_queue_mapping_info.total_queues
                                {
                                    return Err(RocketMQError::Internal(format!(
                                        "total queue number does not match {} != {} in {}",
                                        max_num,
                                        mapping_detail.topic_queue_mapping_info.total_queues,
                                        broker_name
                                    )));
                                } else {
                                    max_num = mapping_detail.topic_queue_mapping_info.total_queues;
                                }
                                return Ok((max_epoch, max_num));
                            }
                        }
                    }
                }
            }
        }
        Err(RocketMQError::Internal(
            "check_name_epoch_num_consistence err ! maybe some var is none".to_string(),
        ))
    }
    pub fn check_if_reuse_physical_queue(
        mapping_ones: &Vec<TopicQueueMappingOne>,
    ) -> RocketMQResult<()> {
        let mut physical_queue_id_map = HashMap::new();
        for mapping_one in mapping_ones {
            for item in mapping_one.items() {
                if let Some(bname) = &item.bname {
                    let physical_queue_id = format!("{} - {}", bname, item.queue_id);
                    physical_queue_id_map
                        .entry(physical_queue_id.clone())
                        .or_insert(mapping_one.clone());
                    if let Some(id) = physical_queue_id_map.get(&physical_queue_id) {
                        return Err(RocketMQError::Internal(format!(
                            "Topic {} global queue id {} and {} shared the same physical queue {}",
                            mapping_one.topic(),
                            mapping_one.global_id(),
                            id.global_id(),
                            physical_queue_id
                        )));
                    }
                }
            }
        }
        Ok(())
    }

    pub fn check_logic_queue_mapping_item_offset(
        items: &[LogicQueueMappingItem],
    ) -> RocketMQResult<()> {
        if items.is_empty() {
            return Err(RocketMQError::Internal(
                "check_logic_queue_mapping_item_offset input items is empty".to_string(),
            ));
        }
        let mut last_gen = -1;
        let mut last_offset = -1;
        for i in items.len() - 1..=0 {
            let item = &items[i];
            if item.start_offset < 0 || item.gen < 0 || item.queue_id < 0 {
                return Err(RocketMQError::Internal(
                    "The field is illegal, should not be negative".to_string(),
                ));
            }
            if items.len() >= 2 && i <= items.len() - 2 && items[i].logic_offset < 0 {
                return Err(RocketMQError::Internal(
                    "The non-latest item has negative logic offset".to_string(),
                ));
            }
            if last_gen != -1 && item.gen >= last_gen {
                return Err(RocketMQError::Internal(
                    "The gen does not increase monotonically".to_string(),
                ));
            }

            if item.end_offset != -1 && item.end_offset < item.start_offset {
                return Err(RocketMQError::Internal(
                    "The endOffset is smaller than the start offset".to_string(),
                ));
            }

            if last_offset != -1 && item.logic_offset != -1 {
                if item.logic_offset >= last_offset {
                    return Err(RocketMQError::Internal(
                        "The base logic offset does not increase monotonically".to_string(),
                    ));
                }
                if item.compute_max_static_queue_offset() >= last_offset {
                    return Err(RocketMQError::Internal(
                        "The max logic offset does not increase monotonically".to_string(),
                    ));
                }
            }
            last_gen = item.gen;
            last_offset = item.logic_offset;
        }
        Ok(())
    }
    pub fn get_leader_item(
        items: &[LogicQueueMappingItem],
    ) -> RocketMQResult<LogicQueueMappingItem> {
        if items.is_empty() {
            return Err(RocketMQError::Internal(
                "get_leader_item failed with empty items".to_string(),
            ));
        }
        if let Some(i) = items.last() {
            return Ok(i.clone());
        }
        Err(RocketMQError::Internal(
            "get_leader_item failed with empty items".to_string(),
        ))
    }
    pub fn get_leader_broker(items: &[LogicQueueMappingItem]) -> RocketMQResult<CheetahString> {
        let item = TopicQueueMappingUtils::get_leader_item(items)?;
        if let Some(bname) = &item.bname {
            return Ok(bname.to_string().into());
        }
        Err(RocketMQError::Internal(
            "get_leader_broker fn get Item with None bname".to_string(),
        ))
    }
    pub fn check_and_build_mapping_items(
        mut mapping_detail_list: Vec<TopicQueueMappingDetail>,
        replace: bool,
        check_consistence: bool,
    ) -> RocketMQResult<HashMap<i32, TopicQueueMappingOne>> {
        mapping_detail_list.sort_by(|o1, o2| {
            let sub = o1.topic_queue_mapping_info.epoch - o2.topic_queue_mapping_info.epoch;
            if sub > 0 {
                return std::cmp::Ordering::Greater;
            } else if sub < 0 {
                return std::cmp::Ordering::Less;
            }
            std::cmp::Ordering::Equal
        });

        let mut max_num = 0;
        let mut global_id_map = HashMap::new();
        for mapping_detail in &mapping_detail_list {
            if mapping_detail.topic_queue_mapping_info.total_queues > max_num {
                max_num = mapping_detail.topic_queue_mapping_info.total_queues;
            }
            if let Some(queue) = &mapping_detail.hosted_queues {
                for entry in queue {
                    let global_id = entry.0;
                    TopicQueueMappingUtils::check_logic_queue_mapping_item_offset(entry.1)?;
                    let leader_broker_name = TopicQueueMappingUtils::get_leader_broker(entry.1)?;
                    if let Some(broker_name) = &mapping_detail.topic_queue_mapping_info.bname {
                        if !leader_broker_name.eq(broker_name) {
                            //not the leader
                            continue;
                        }

                        if global_id_map.contains_key(global_id) {
                            if !replace {
                                return Err(RocketMQError::Internal(format!(
                                    "The queue id is duplicated in broker {} {}",
                                    leader_broker_name, broker_name
                                )));
                            }
                        } else if let Some(top) = &mapping_detail.topic_queue_mapping_info.topic {
                            global_id_map.insert(
                                *global_id,
                                TopicQueueMappingOne::new(
                                    mapping_detail.clone(),
                                    top.clone().into(),
                                    broker_name.clone().into(),
                                    *global_id,
                                    entry.1.clone(),
                                ),
                            );
                        }
                    }
                }
            }
        }

        if check_consistence {
            if max_num as usize != global_id_map.len() {
                return Err(RocketMQError::Internal(format!(
                    "The total queue number in config does not match the real hosted queues {} != \
                     {}",
                    max_num,
                    global_id_map.len()
                )));
            }
            for i in 0..max_num {
                if !global_id_map.contains_key(&i) {
                    return Err(RocketMQError::Internal(format!(
                        "The queue number {} is not in globalIdMap",
                        i
                    )));
                }
            }
        }
        let values = global_id_map.values().cloned().collect();
        TopicQueueMappingUtils::check_if_reuse_physical_queue(&values)?;
        Ok(global_id_map)
    }
    pub fn write_to_temp(
        wrapper: &TopicRemappingDetailWrapper,
        after: bool,
    ) -> RocketMQResult<CheetahString> {
        let topic = wrapper.topic();
        let data = wrapper.serialize_json()?;
        let mut suffix = topic_remapping_detail_wrapper::SUFFIX_BEFORE;
        if after {
            suffix = topic_remapping_detail_wrapper::SUFFIX_AFTER;
        }
        if let Some(tmpdir) = &EnvUtils::get_property("java.io.tmpdir") {
            let file_name = format!("{}/{}-{}{}", tmpdir, topic, wrapper.get_epoch(), suffix);
            string_to_file(&data, &file_name)?;
            return Ok(file_name.into());
        }

        Err(RocketMQError::Internal("write file failed".to_string()))
    }
    pub fn check_target_brokers_complete(
        target_brokers: &HashSet<CheetahString>,
        broker_config_map: &HashMap<CheetahString, TopicConfigAndQueueMapping>,
    ) -> RocketMQResult<()> {
        for broker in broker_config_map.keys() {
            if let Some(mapping) = broker_config_map.get(broker) {
                if let Some(detail) = mapping.get_topic_queue_mapping_detail() {
                    if let Some(queues) = &detail.hosted_queues {
                        if queues.is_empty() {
                            continue;
                        }
                    }
                }
            }
            if !target_brokers.contains(broker) {
                return Err(RocketMQError::Internal(format!(
                    "The existed broker {} does not in target brokers ",
                    broker
                )));
            }
        }

        Ok(())
    }
    pub fn check_physical_queue_consistence(
        broker_config_map: &HashMap<CheetahString, TopicConfigAndQueueMapping>,
    ) -> RocketMQResult<()> {
        for entry in broker_config_map {
            let config_mapping = entry.1;
            if let Some(detail) = config_mapping.get_topic_queue_mapping_detail() {
                if config_mapping.topic_config.read_queue_nums
                    < config_mapping.topic_config.write_queue_nums
                {
                    return Err(RocketMQError::Internal(
                        "Read queues is smaller than write queues".to_string(),
                    ));
                }
                if let Some(queues) = &detail.hosted_queues {
                    for items in queues.values() {
                        for item in items {
                            if item.start_offset != 0 {
                                return Err(RocketMQError::Internal(
                                    "The start offset does not begin from 0".to_string(),
                                ));
                            }
                            if let Some(bname) = &item.bname {
                                let topic_config =
                                    broker_config_map.get(&CheetahString::from(bname));
                                if topic_config.is_none() {
                                    return Err(RocketMQError::Internal(
                                        "The broker of item does not exist".to_string(),
                                    ));
                                } else if let Some(topic_config) = topic_config {
                                    if item.queue_id
                                        >= topic_config.topic_config.write_queue_nums as i32
                                    {
                                        return Err(RocketMQError::Internal(
                                            "The physical queue id is overflow the write queues"
                                                .to_string(),
                                        ));
                                    }
                                }
                            }
                        }
                    }
                }
            }
        }
        Ok(())
    }

    pub fn create_topic_config_mapping(
        topic: &str,
        queue_num: i32,
        target_brokers: &HashSet<CheetahString>,
        broker_config_map: &mut HashMap<CheetahString, TopicConfigAndQueueMapping>,
    ) -> RocketMQResult<TopicRemappingDetailWrapper> {
        TopicQueueMappingUtils::check_target_brokers_complete(target_brokers, broker_config_map)?;
        let mut global_id_map = HashMap::new();
        let mut max_epoch_and_num = (get_current_millis(), queue_num);
        if !broker_config_map.is_empty() {
            let new_max_epoch_and_num = TopicQueueMappingUtils::check_name_epoch_num_consistence(
                &CheetahString::from(topic),
                broker_config_map,
            )?;
            max_epoch_and_num.0 = new_max_epoch_and_num.0 as u64;
            max_epoch_and_num.1 = new_max_epoch_and_num.1;
            let mut detail_list = vec![];
            detail_list.extend(TopicQueueMappingUtils::get_mapping_detail_from_config(
                broker_config_map.values().cloned().collect(),
            )?);
            global_id_map =
                TopicQueueMappingUtils::check_and_build_mapping_items(detail_list, false, true)?;
            TopicQueueMappingUtils::check_if_reuse_physical_queue(
                &global_id_map.values().cloned().collect(),
            )?;
            TopicQueueMappingUtils::check_physical_queue_consistence(broker_config_map)?;
        }
        if (queue_num as usize) < global_id_map.len() {
            return Err(RocketMQError::Internal(format!(
                "Cannot decrease the queue num for static topic {} < {}",
                queue_num,
                global_id_map.len()
            )));
        }
        //check the queue number
        if (queue_num as usize) == global_id_map.len() {
            return Err(RocketMQError::Internal(
                "The topic queue num is equal the existed queue num, do nothing".to_string(),
            ));
        }

        //the check is ok, now do the mapping allocation
        let mut broker_num_map = HashMap::new();
        for broker in target_brokers {
            broker_num_map.insert(broker.clone(), 0);
        }
        let mut old_id_to_broker = HashMap::new();
        for entry in &global_id_map {
            let leader_broker = entry.1.bname();
            old_id_to_broker.insert(*entry.0, CheetahString::from(leader_broker));
            if !broker_num_map.contains_key(leader_broker) {
                broker_num_map.insert(leader_broker.into(), 1);
            } else {
                broker_num_map.insert(leader_broker.into(), broker_num_map[leader_broker] + 1);
            }
        }
        let mut allocator = MappingAllocator::new(old_id_to_broker, broker_num_map, HashMap::new());
        allocator.up_to_num(queue_num);
        let new_id_to_broker = allocator.id_to_broker();

        //construct the topic configAndMapping
        let new_epoch = (max_epoch_and_num.0 + 1000).max(get_current_millis());
        for e in new_id_to_broker {
            let queue_id = e.0;
            let broker = e.1;
            if global_id_map.contains_key(queue_id) {
                //ignore the exited
                continue;
            }
            let mut config_mapping;
            if !broker_config_map.contains_key(broker) {
                config_mapping = TopicConfigAndQueueMapping::new(
                    TopicConfig::new(topic),
                    Some(ArcMut::new(TopicQueueMappingDetail {
                        topic_queue_mapping_info: TopicQueueMappingInfo::new(
                            topic.into(),
                            0,
                            broker.into(),
                            get_current_millis() as i64,
                        ),
                        hosted_queues: None,
                    })),
                );
                config_mapping.topic_config.write_queue_nums = 1;
                config_mapping.topic_config.read_queue_nums = 1;
                broker_config_map.insert(broker.clone(), config_mapping.clone());
            } else {
                config_mapping = broker_config_map[broker].clone();
                config_mapping.topic_config.write_queue_nums += 1;
                config_mapping.topic_config.read_queue_nums += 1;
            }
            let mapping_item = LogicQueueMappingItem {
                gen: 0,
                queue_id: config_mapping.topic_config.write_queue_nums as i32,
                bname: Some(broker.clone()),
                logic_offset: 0,
                start_offset: 0,
                end_offset: -1,
                time_of_start: -1,
                time_of_end: -1,
            };
            if let Some(detail) = config_mapping.topic_queue_mapping_detail {
                TopicQueueMappingDetail::put_mapping_info(
                    detail.clone(),
                    *queue_id,
                    vec![mapping_item],
                );
            }
        }

        // set the topic config
        for entry in &mut *broker_config_map {
            let config_mapping = entry.1;
            if let Some(detail) = &mut config_mapping.topic_queue_mapping_detail {
                detail.topic_queue_mapping_info.epoch = new_epoch as i64;
                detail.topic_queue_mapping_info.total_queues = queue_num;
            }
        }
        //double check the config

        TopicQueueMappingUtils::check_name_epoch_num_consistence(
            &CheetahString::from(topic),
            broker_config_map,
        )?;
        global_id_map = TopicQueueMappingUtils::check_and_build_mapping_items(
            TopicQueueMappingUtils::get_mapping_detail_from_config(
                broker_config_map.values().cloned().collect(),
            )?,
            false,
            true,
        )?;
        TopicQueueMappingUtils::check_if_reuse_physical_queue(
            &global_id_map.values().cloned().collect(),
        )?;
        TopicQueueMappingUtils::check_physical_queue_consistence(broker_config_map)?;
        let map = broker_config_map
            .iter()
            .map(|(k, v)| (CheetahString::from_string(k.to_string()), v.clone()))
            .collect();
        Ok(TopicRemappingDetailWrapper::new(
            topic.to_string().into(),
            topic_remapping_detail_wrapper::TYPE_CREATE_OR_UPDATE
                .to_string()
                .into(),
            new_epoch,
            map,
            HashSet::new(),
            HashSet::new(),
        ))
    }
}
pub struct MappingAllocator {
    broker_num_map: HashMap<CheetahString, i32>,
    id_to_broker: HashMap<i32, CheetahString>,
    //used for remapping
    broker_num_map_before_remapping: HashMap<CheetahString, i32>,
    current_index: i32,
    least_brokers: Vec<CheetahString>,
}
impl MappingAllocator {
    pub fn new(
        id_to_broker: HashMap<i32, CheetahString>,
        broker_num_map: HashMap<CheetahString, i32>,
        broker_num_map_before_remapping: HashMap<CheetahString, i32>,
    ) -> Self {
        Self {
            id_to_broker,
            broker_num_map,
            broker_num_map_before_remapping,
            current_index: 0,
            least_brokers: vec![],
        }
    }

    fn fresh_state(&mut self) {
        let mut min_num = i32::MAX;
        for entry in &self.broker_num_map {
            if *entry.1 < min_num {
                self.least_brokers.clear();
                self.least_brokers.push(entry.0.clone());
                min_num = *entry.1;
            } else if *entry.1 == min_num {
                self.least_brokers.push(entry.0.clone());
            }
        }
        //reduce the remapping
        if !self.broker_num_map_before_remapping.is_empty() {
            self.least_brokers.sort_by(|o1, o2| {
                let mut i1 = 0;
                let mut i2 = 0;
                if self.broker_num_map_before_remapping.contains_key(o1) {
                    if let Some(s) = self.broker_num_map_before_remapping.get(o1) {
                        i1 = *s;
                    }
                }
                if self.broker_num_map_before_remapping.contains_key(o2) {
                    if let Some(s) = self.broker_num_map_before_remapping.get(o2) {
                        i2 = *s;
                    }
                }
                if i1 - i2 > 0 {
                    return std::cmp::Ordering::Greater;
                } else if i1 - i2 < 0 {
                    return Ordering::Less;
                }
                Ordering::Equal
            });
        } else {
            //reduce the imbalance
            let mut rng = rand::rng();
            self.least_brokers.shuffle(&mut rng);
        }
        self.current_index = (self.least_brokers.len() - 1) as i32;
    }
    fn next_broker(&mut self) -> CheetahString {
        if self.least_brokers.is_empty() {
            self.fresh_state();
        }
        let tmp_index = self.current_index as usize % self.least_brokers.len();
        self.least_brokers.remove(tmp_index)
    }

    pub fn broker_num_map(&self) -> &HashMap<CheetahString, i32> {
        &self.broker_num_map
    }

    pub fn up_to_num(&mut self, max_queue_num: i32) {
        let curr_size = self.id_to_broker.len();
        if (max_queue_num as usize) <= curr_size {
            return;
        }
=======
        } else {
            format!("{}{}", mix_all::LOGICAL_QUEUE_MOCK_BROKER_PREFIX, scope).into()
        }
    }
    pub fn get_mapping_detail_from_config(
        configs: Vec<TopicConfigAndQueueMapping>,
    ) -> RocketMQResult<Vec<TopicQueueMappingDetail>> {
        let mut detail_list = vec![];
        for config_mapping in &configs {
            if let Some(detail) = &config_mapping.topic_queue_mapping_detail {
                detail_list.push((**detail).clone());
            }
        }
        Ok(detail_list)
    }
    pub fn check_name_epoch_num_consistence(
        topic: &CheetahString,
        broker_config_map: &HashMap<CheetahString, TopicConfigAndQueueMapping>,
    ) -> RocketMQResult<(i64, i32)> {
        if broker_config_map.is_empty() {
            return Err(RocketMQError::Internal(
                "check_name_epoch_num_consistence get empty config map".to_string(),
            ));
        }
        //make sure it is not null
        let mut max_epoch = -1;
        let mut max_num = -1;
        let scope = CheetahString::new();
        for entry in broker_config_map {
            let broker = entry.0;
            let config_mapping = entry.1;
            if config_mapping.topic_queue_mapping_detail.is_none() {
                return Err(RocketMQError::Internal(format!(
                    "Mapping info should not be null in broker {}",
                    broker
                )));
            }
            let mapping_detail = &config_mapping.topic_queue_mapping_detail;
            if let Some(mapping_detail) = &mapping_detail {
                if let Some(broker_name) = &mapping_detail.topic_queue_mapping_info.bname {
                    if !broker.eq(broker_name) {
                        return Err(RocketMQError::Internal(format!(
                            "The broker name is not equal {} != {} ",
                            broker, broker_name
                        )));
                    }
                    if mapping_detail.topic_queue_mapping_info.dirty {
                        return Err(RocketMQError::Internal(format!(
                            "The mapping info is dirty in broker  {}",
                            broker
                        )));
                    }
                    if let Some(top) = &config_mapping.topic_config.topic_name {
                        if let Some(mapping_top) = &mapping_detail.topic_queue_mapping_info.topic {
                            if !top.eq(mapping_top) {
                                return Err(RocketMQError::Internal(format!(
                                    "The topic name is inconsistent in broker  {}",
                                    broker
                                )));
                            }
                            if !topic.eq(mapping_top) {
                                return Err(RocketMQError::Internal(format!(
                                    "The topic name is not match for broker  {}",
                                    broker
                                )));
                            }
                            if let Some(m_scope) = &mapping_detail.topic_queue_mapping_info.scope {
                                if !scope.eq(m_scope) {
                                    return Err(RocketMQError::Internal(format!(
                                        "scope does not match {} != {} in {}",
                                        m_scope, scope, broker
                                    )));
                                }
                                if max_epoch != -1
                                    && max_epoch != mapping_detail.topic_queue_mapping_info.epoch
                                {
                                    return Err(RocketMQError::Internal(format!(
                                        "epoch does not match {} != {} in {}",
                                        max_epoch,
                                        mapping_detail.topic_queue_mapping_info.epoch,
                                        broker_name
                                    )));
                                } else {
                                    max_epoch = mapping_detail.topic_queue_mapping_info.epoch;
                                }
                                if max_num != -1
                                    && max_num
                                        != mapping_detail.topic_queue_mapping_info.total_queues
                                {
                                    return Err(RocketMQError::Internal(format!(
                                        "total queue number does not match {} != {} in {}",
                                        max_num,
                                        mapping_detail.topic_queue_mapping_info.total_queues,
                                        broker_name
                                    )));
                                } else {
                                    max_num = mapping_detail.topic_queue_mapping_info.total_queues;
                                }
                                return Ok((max_epoch, max_num));
                            }
                        }
                    }
                }
            }
        }
        Err(RocketMQError::Internal(
            "check_name_epoch_num_consistence err ! maybe some var is none".to_string(),
        ))
    }
    pub fn check_if_reuse_physical_queue(
        mapping_ones: &Vec<TopicQueueMappingOne>,
    ) -> RocketMQResult<()> {
        let mut physical_queue_id_map = HashMap::new();
        for mapping_one in mapping_ones {
            for item in mapping_one.items() {
                if let Some(bname) = &item.bname {
                    let physical_queue_id = format!("{} - {}", bname, item.queue_id);
                    physical_queue_id_map
                        .entry(physical_queue_id.clone())
                        .or_insert(mapping_one.clone());
                    if let Some(id) = physical_queue_id_map.get(&physical_queue_id) {
                        return Err(RocketMQError::Internal(format!(
                            "Topic {} global queue id {} and {} shared the same physical queue {}",
                            mapping_one.topic(),
                            mapping_one.global_id(),
                            id.global_id(),
                            physical_queue_id
                        )));
                    }
                }
            }
        }
        Ok(())
    }

    pub fn check_logic_queue_mapping_item_offset(
        items: &[LogicQueueMappingItem],
    ) -> RocketMQResult<()> {
        if items.is_empty() {
            return Err(RocketMQError::Internal(
                "check_logic_queue_mapping_item_offset input items is empty".to_string(),
            ));
        }
        let mut last_gen = -1;
        let mut last_offset = -1;
        for i in items.len() - 1..=0 {
            let item = &items[i];
            if item.start_offset < 0 || item.gen < 0 || item.queue_id < 0 {
                return Err(RocketMQError::Internal(
                    "The field is illegal, should not be negative".to_string(),
                ));
            }
            if items.len() >= 2 && i <= items.len() - 2 && items[i].logic_offset < 0 {
                return Err(RocketMQError::Internal(
                    "The non-latest item has negative logic offset".to_string(),
                ));
            }
            if last_gen != -1 && item.gen >= last_gen {
                return Err(RocketMQError::Internal(
                    "The gen does not increase monotonically".to_string(),
                ));
            }

            if item.end_offset != -1 && item.end_offset < item.start_offset {
                return Err(RocketMQError::Internal(
                    "The endOffset is smaller than the start offset".to_string(),
                ));
            }

            if last_offset != -1 && item.logic_offset != -1 {
                if item.logic_offset >= last_offset {
                    return Err(RocketMQError::Internal(
                        "The base logic offset does not increase monotonically".to_string(),
                    ));
                }
                if item.compute_max_static_queue_offset() >= last_offset {
                    return Err(RocketMQError::Internal(
                        "The max logic offset does not increase monotonically".to_string(),
                    ));
                }
            }
            last_gen = item.gen;
            last_offset = item.logic_offset;
        }
        Ok(())
    }
    pub fn get_leader_item(
        items: &[LogicQueueMappingItem],
    ) -> RocketMQResult<LogicQueueMappingItem> {
        if items.is_empty() {
            return Err(RocketMQError::Internal(
                "get_leader_item failed with empty items".to_string(),
            ));
        }
        if let Some(i) = items.last() {
            return Ok(i.clone());
        }
        Err(RocketMQError::Internal(
            "get_leader_item failed with empty items".to_string(),
        ))
    }
    pub fn get_leader_broker(items: &[LogicQueueMappingItem]) -> RocketMQResult<CheetahString> {
        let item = TopicQueueMappingUtils::get_leader_item(items)?;
        if let Some(bname) = &item.bname {
            return Ok(bname.to_string().into());
        }
        Err(RocketMQError::Internal(
            "get_leader_broker fn get Item with None bname".to_string(),
        ))
    }
    pub fn check_and_build_mapping_items(
        mut mapping_detail_list: Vec<TopicQueueMappingDetail>,
        replace: bool,
        check_consistence: bool,
    ) -> RocketMQResult<HashMap<i32, TopicQueueMappingOne>> {
        mapping_detail_list.sort_by(|o1, o2| {
            let sub = o1.topic_queue_mapping_info.epoch - o2.topic_queue_mapping_info.epoch;
            if sub > 0 {
                return std::cmp::Ordering::Greater;
            } else if sub < 0 {
                return std::cmp::Ordering::Less;
            }
            std::cmp::Ordering::Equal
        });

        let mut max_num = 0;
        let mut global_id_map = HashMap::new();
        for mapping_detail in &mapping_detail_list {
            if mapping_detail.topic_queue_mapping_info.total_queues > max_num {
                max_num = mapping_detail.topic_queue_mapping_info.total_queues;
            }
            if let Some(queue) = &mapping_detail.hosted_queues {
                for entry in queue {
                    let global_id = entry.0;
                    TopicQueueMappingUtils::check_logic_queue_mapping_item_offset(entry.1)?;
                    let leader_broker_name = TopicQueueMappingUtils::get_leader_broker(entry.1)?;
                    if let Some(broker_name) = &mapping_detail.topic_queue_mapping_info.bname {
                        if !leader_broker_name.eq(broker_name) {
                            //not the leader
                            continue;
                        }

                        if global_id_map.contains_key(global_id) {
                            if !replace {
                                return Err(RocketMQError::Internal(format!(
                                    "The queue id is duplicated in broker {} {}",
                                    leader_broker_name, broker_name
                                )));
                            }
                        } else if let Some(top) = &mapping_detail.topic_queue_mapping_info.topic {
                            global_id_map.insert(
                                *global_id,
                                TopicQueueMappingOne::new(
                                    mapping_detail.clone(),
                                    top.clone().into(),
                                    broker_name.clone().into(),
                                    *global_id,
                                    entry.1.clone(),
                                ),
                            );
                        }
                    }
                }
            }
        }

        if check_consistence {
            if max_num as usize != global_id_map.len() {
                return Err(RocketMQError::Internal(format!(
                    "The total queue number in config does not match the real hosted queues {} != \
                     {}",
                    max_num,
                    global_id_map.len()
                )));
            }
            for i in 0..max_num {
                if !global_id_map.contains_key(&i) {
                    return Err(RocketMQError::Internal(format!(
                        "The queue number {} is not in globalIdMap",
                        i
                    )));
                }
            }
        }
        let values = global_id_map.values().cloned().collect();
        TopicQueueMappingUtils::check_if_reuse_physical_queue(&values)?;
        Ok(global_id_map)
    }
    pub fn write_to_temp(
        wrapper: &TopicRemappingDetailWrapper,
        after: bool,
    ) -> RocketMQResult<CheetahString> {
        let topic = wrapper.topic();
        let data = wrapper.serialize_json()?;
        let mut suffix = topic_remapping_detail_wrapper::SUFFIX_BEFORE;
        if after {
            suffix = topic_remapping_detail_wrapper::SUFFIX_AFTER;
        }
        if let Some(tmpdir) = &EnvUtils::get_property("java.io.tmpdir") {
            let file_name = format!("{}/{}-{}{}", tmpdir, topic, wrapper.get_epoch(), suffix);
            string_to_file(&data, &file_name)?;
            return Ok(file_name.into());
        }

        Err(RocketMQError::Internal("write file failed".to_string()))
    }
    pub fn check_target_brokers_complete(
        target_brokers: &HashSet<CheetahString>,
        broker_config_map: &HashMap<CheetahString, TopicConfigAndQueueMapping>,
    ) -> RocketMQResult<()> {
        for broker in broker_config_map.keys() {
            if let Some(mapping) = broker_config_map.get(broker) {
                if let Some(detail) = mapping.get_topic_queue_mapping_detail() {
                    if let Some(queues) = &detail.hosted_queues {
                        if queues.is_empty() {
                            continue;
                        }
                    }
                }
            }
            if !target_brokers.contains(broker) {
                return Err(RocketMQError::Internal(format!(
                    "The existed broker {} does not in target brokers ",
                    broker
                )));
            }
        }

        Ok(())
    }
    pub fn check_physical_queue_consistence(
        broker_config_map: &HashMap<CheetahString, TopicConfigAndQueueMapping>,
    ) -> RocketMQResult<()> {
        for entry in broker_config_map {
            let config_mapping = entry.1;
            if let Some(detail) = config_mapping.get_topic_queue_mapping_detail() {
                if config_mapping.topic_config.read_queue_nums
                    < config_mapping.topic_config.write_queue_nums
                {
                    return Err(RocketMQError::Internal(
                        "Read queues is smaller than write queues".to_string(),
                    ));
                }
                if let Some(queues) = &detail.hosted_queues {
                    for items in queues.values() {
                        for item in items {
                            if item.start_offset != 0 {
                                return Err(RocketMQError::Internal(
                                    "The start offset does not begin from 0".to_string(),
                                ));
                            }
                            if let Some(bname) = &item.bname {
                                let topic_config =
                                    broker_config_map.get(&CheetahString::from(bname));
                                if topic_config.is_none() {
                                    return Err(RocketMQError::Internal(
                                        "The broker of item does not exist".to_string(),
                                    ));
                                } else if let Some(topic_config) = topic_config {
                                    if item.queue_id
                                        >= topic_config.topic_config.write_queue_nums as i32
                                    {
                                        return Err(RocketMQError::Internal(
                                            "The physical queue id is overflow the write queues"
                                                .to_string(),
                                        ));
                                    }
                                }
                            }
                        }
                    }
                }
            }
        }
        Ok(())
    }

    pub fn create_topic_config_mapping(
        topic: &str,
        queue_num: i32,
        target_brokers: &HashSet<CheetahString>,
        broker_config_map: &mut HashMap<CheetahString, TopicConfigAndQueueMapping>,
    ) -> RocketMQResult<TopicRemappingDetailWrapper> {
        TopicQueueMappingUtils::check_target_brokers_complete(target_brokers, broker_config_map)?;
        let mut global_id_map = HashMap::new();
        let mut max_epoch_and_num = (get_current_millis(), queue_num);
        if !broker_config_map.is_empty() {
            let new_max_epoch_and_num = TopicQueueMappingUtils::check_name_epoch_num_consistence(
                &CheetahString::from(topic),
                broker_config_map,
            )?;
            max_epoch_and_num.0 = new_max_epoch_and_num.0 as u64;
            max_epoch_and_num.1 = new_max_epoch_and_num.1;
            let mut detail_list = vec![];
            detail_list.extend(TopicQueueMappingUtils::get_mapping_detail_from_config(
                broker_config_map.values().cloned().collect(),
            )?);
            global_id_map =
                TopicQueueMappingUtils::check_and_build_mapping_items(detail_list, false, true)?;
            TopicQueueMappingUtils::check_if_reuse_physical_queue(
                &global_id_map.values().cloned().collect(),
            )?;
            TopicQueueMappingUtils::check_physical_queue_consistence(broker_config_map)?;
        }
        if (queue_num as usize) < global_id_map.len() {
            return Err(RocketMQError::Internal(format!(
                "Cannot decrease the queue num for static topic {} < {}",
                queue_num,
                global_id_map.len()
            )));
        }
        //check the queue number
        if (queue_num as usize) == global_id_map.len() {
            return Err(RocketMQError::Internal(
                "The topic queue num is equal the existed queue num, do nothing".to_string(),
            ));
        }

        //the check is ok, now do the mapping allocation
        let mut broker_num_map = HashMap::new();
        for broker in target_brokers {
            broker_num_map.insert(broker.clone(), 0);
        }
        let mut old_id_to_broker = HashMap::new();
        for entry in &global_id_map {
            let leader_broker = entry.1.bname();
            old_id_to_broker.insert(*entry.0, CheetahString::from(leader_broker));
            if !broker_num_map.contains_key(leader_broker) {
                broker_num_map.insert(leader_broker.into(), 1);
            } else {
                broker_num_map.insert(leader_broker.into(), broker_num_map[leader_broker] + 1);
            }
        }
        let mut allocator = MappingAllocator::new(old_id_to_broker, broker_num_map, HashMap::new());
        allocator.up_to_num(queue_num);
        let new_id_to_broker = allocator.id_to_broker();

        //construct the topic configAndMapping
        let new_epoch = (max_epoch_and_num.0 + 1000).max(get_current_millis());
        for e in new_id_to_broker {
            let queue_id = e.0;
            let broker = e.1;
            if global_id_map.contains_key(queue_id) {
                //ignore the exited
                continue;
            }
            let mut config_mapping;
            if !broker_config_map.contains_key(broker) {
                config_mapping = TopicConfigAndQueueMapping::new(
                    TopicConfig::new(topic),
                    Some(ArcMut::new(TopicQueueMappingDetail {
                        topic_queue_mapping_info: TopicQueueMappingInfo::new(
                            topic.into(),
                            0,
                            broker.into(),
                            get_current_millis() as i64,
                        ),
                        hosted_queues: None,
                    })),
                );
                config_mapping.topic_config.write_queue_nums = 1;
                config_mapping.topic_config.read_queue_nums = 1;
                broker_config_map.insert(broker.clone(), config_mapping.clone());
            } else {
                config_mapping = broker_config_map[broker].clone();
                config_mapping.topic_config.write_queue_nums += 1;
                config_mapping.topic_config.read_queue_nums += 1;
            }
            let mapping_item = LogicQueueMappingItem {
                gen: 0,
                queue_id: config_mapping.topic_config.write_queue_nums as i32,
                bname: Some(broker.clone()),
                logic_offset: 0,
                start_offset: 0,
                end_offset: -1,
                time_of_start: -1,
                time_of_end: -1,
            };
            if let Some(detail) = config_mapping.topic_queue_mapping_detail {
                TopicQueueMappingDetail::put_mapping_info(
                    detail.clone(),
                    *queue_id,
                    vec![mapping_item],
                );
            }
        }

        // set the topic config
        for entry in &mut *broker_config_map {
            let config_mapping = entry.1;
            if let Some(detail) = &mut config_mapping.topic_queue_mapping_detail {
                detail.topic_queue_mapping_info.epoch = new_epoch as i64;
                detail.topic_queue_mapping_info.total_queues = queue_num;
            }
        }
        //double check the config

        TopicQueueMappingUtils::check_name_epoch_num_consistence(
            &CheetahString::from(topic),
            broker_config_map,
        )?;
        global_id_map = TopicQueueMappingUtils::check_and_build_mapping_items(
            TopicQueueMappingUtils::get_mapping_detail_from_config(
                broker_config_map.values().cloned().collect(),
            )?,
            false,
            true,
        )?;
        TopicQueueMappingUtils::check_if_reuse_physical_queue(
            &global_id_map.values().cloned().collect(),
        )?;
        TopicQueueMappingUtils::check_physical_queue_consistence(broker_config_map)?;
        let map = broker_config_map
            .iter()
            .map(|(k, v)| (CheetahString::from_string(k.to_string()), v.clone()))
            .collect();
        Ok(TopicRemappingDetailWrapper::new(
            topic.to_string().into(),
            topic_remapping_detail_wrapper::TYPE_CREATE_OR_UPDATE
                .to_string()
                .into(),
            new_epoch,
            map,
            HashSet::new(),
            HashSet::new(),
        ))
    }
}
pub struct MappingAllocator {
    broker_num_map: HashMap<CheetahString, i32>,
    id_to_broker: HashMap<i32, CheetahString>,
    //used for remapping
    broker_num_map_before_remapping: HashMap<CheetahString, i32>,
    current_index: i32,
    least_brokers: Vec<CheetahString>,
}
impl MappingAllocator {
    pub fn new(
        id_to_broker: HashMap<i32, CheetahString>,
        broker_num_map: HashMap<CheetahString, i32>,
        broker_num_map_before_remapping: HashMap<CheetahString, i32>,
    ) -> Self {
        Self {
            id_to_broker,
            broker_num_map,
            broker_num_map_before_remapping,
            current_index: 0,
            least_brokers: vec![],
        }
    }

    fn fresh_state(&mut self) {
        let mut min_num = i32::MAX;
        for entry in &self.broker_num_map {
            if *entry.1 < min_num {
                self.least_brokers.clear();
                self.least_brokers.push(entry.0.clone());
                min_num = *entry.1;
            } else if *entry.1 == min_num {
                self.least_brokers.push(entry.0.clone());
            }
        }
        //reduce the remapping
        if !self.broker_num_map_before_remapping.is_empty() {
            self.least_brokers.sort_by(|o1, o2| {
                let mut i1 = 0;
                let mut i2 = 0;
                if self.broker_num_map_before_remapping.contains_key(o1) {
                    if let Some(s) = self.broker_num_map_before_remapping.get(o1) {
                        i1 = *s;
                    }
                }
                if self.broker_num_map_before_remapping.contains_key(o2) {
                    if let Some(s) = self.broker_num_map_before_remapping.get(o2) {
                        i2 = *s;
                    }
                }
                if i1 - i2 > 0 {
                    return std::cmp::Ordering::Greater;
                } else if i1 - i2 < 0 {
                    return Ordering::Less;
                }
                Ordering::Equal
            });
        } else {
            //reduce the imbalance
            let mut rng = rand::rng();
            self.least_brokers.shuffle(&mut rng);
        }
        self.current_index = (self.least_brokers.len() - 1) as i32;
    }
    fn next_broker(&mut self) -> CheetahString {
        if self.least_brokers.is_empty() {
            self.fresh_state();
        }
        let tmp_index = self.current_index as usize % self.least_brokers.len();
        self.least_brokers.remove(tmp_index)
    }

    pub fn broker_num_map(&self) -> &HashMap<CheetahString, i32> {
        &self.broker_num_map
    }

    pub fn up_to_num(&mut self, max_queue_num: i32) {
        let curr_size = self.id_to_broker.len();
        if (max_queue_num as usize) <= curr_size {
            return;
        }
>>>>>>> 6b9ad679
        for i in curr_size..(max_queue_num as usize) {
            let next_broker = self.next_broker();
            if self.broker_num_map.contains_key(&next_broker) {
                self.broker_num_map
                    .insert(next_broker.clone(), self.broker_num_map[&next_broker] + 1);
            } else {
                self.broker_num_map.insert(next_broker.clone(), 1);
            }
            self.id_to_broker.insert(i as i32, next_broker);
        }
    }

    pub fn id_to_broker(&self) -> &HashMap<i32, CheetahString> {
        &self.id_to_broker
<<<<<<< HEAD
=======
    }
}

impl TopicQueueMappingUtils {
    pub fn check_leader_in_target_brokers(
        mapping_ones: &[TopicQueueMappingOne],
        target_brokers: &HashSet<CheetahString>,
    ) -> RocketMQResult<()> {
        for mapping_one in mapping_ones {
            if !target_brokers.contains(&CheetahString::from(mapping_one.bname())) {
                return Err(RocketMQError::Internal(
                    "The leader broker is not in target brokers".to_string(),
                ));
            }
        }
        Ok(())
    }

    pub fn block_seq_round_up(offset: i64, block_seq_size: i64) -> i64 {
        let num = offset / block_seq_size;
        let left = offset % block_seq_size;
        if left < block_seq_size / 2 {
            (num + 1) * block_seq_size
        } else {
            (num + 2) * block_seq_size
        }
    }

    pub fn remapping_static_topic(
        topic: &str,
        broker_config_map: &mut HashMap<CheetahString, TopicConfigAndQueueMapping>,
        target_brokers: &HashSet<CheetahString>,
    ) -> RocketMQResult<TopicRemappingDetailWrapper> {
        let max_epoch_and_num = TopicQueueMappingUtils::check_name_epoch_num_consistence(
            &CheetahString::from(topic),
            broker_config_map,
        )?;

        let mut global_id_map = TopicQueueMappingUtils::check_and_build_mapping_items(
            TopicQueueMappingUtils::get_mapping_detail_from_config(
                broker_config_map.values().cloned().collect(),
            )?,
            false,
            true,
        )?;

        TopicQueueMappingUtils::check_physical_queue_consistence(broker_config_map)?;
        TopicQueueMappingUtils::check_if_reuse_physical_queue(
            &global_id_map.values().cloned().collect(),
        )?;

        let max_num = max_epoch_and_num.1;
        let mut broker_num_map: HashMap<CheetahString, i32> = HashMap::new();
        for broker in target_brokers {
            broker_num_map.insert(broker.clone(), 0);
        }

        let mut broker_num_map_before_remapping: HashMap<CheetahString, i32> = HashMap::new();
        for mapping_one in global_id_map.values() {
            let bname = CheetahString::from(mapping_one.bname());
            if broker_num_map_before_remapping.contains_key(&bname) {
                broker_num_map_before_remapping
                    .insert(bname.clone(), broker_num_map_before_remapping[&bname] + 1);
            } else {
                broker_num_map_before_remapping.insert(bname, 1);
            }
        }

        let mut allocator = MappingAllocator::new(
            HashMap::new(),
            broker_num_map.clone(),
            broker_num_map_before_remapping,
        );
        allocator.up_to_num(max_num);
        let expected_broker_num_map = allocator.broker_num_map().clone();

        let mut wait_assign_queues = std::collections::VecDeque::new();
        let mut expected_id_to_broker: HashMap<i32, CheetahString> = HashMap::new();
        let mut expected_broker_num_map_mut = expected_broker_num_map;
        for (queue_id, mapping_one) in &global_id_map {
            let leader_broker = CheetahString::from(mapping_one.bname());
            if expected_broker_num_map_mut.contains_key(&leader_broker) {
                if expected_broker_num_map_mut[&leader_broker] > 0 {
                    expected_id_to_broker.insert(*queue_id, leader_broker.clone());
                    expected_broker_num_map_mut.insert(
                        leader_broker.clone(),
                        expected_broker_num_map_mut[&leader_broker] - 1,
                    );
                } else {
                    wait_assign_queues.push_back(*queue_id);
                    expected_broker_num_map_mut.remove(&leader_broker);
                }
            } else {
                wait_assign_queues.push_back(*queue_id);
            }
        }

        for (broker, queue_num) in &expected_broker_num_map_mut {
            for _ in 0..*queue_num {
                if let Some(queue_id) = wait_assign_queues.pop_front() {
                    expected_id_to_broker.insert(queue_id, broker.clone());
                }
            }
        }

        let new_epoch = ((max_epoch_and_num.0 as u64 + 1000).max(get_current_millis())) as i64;

        // construct the remapping info
        let mut brokers_to_map_out: HashSet<CheetahString> = HashSet::new();
        let mut brokers_to_map_in: HashSet<CheetahString> = HashSet::new();

        for (queue_id, broker) in &expected_id_to_broker {
            let topic_queue_mapping_one = global_id_map.get(queue_id);
            if topic_queue_mapping_one.is_none() {
                continue;
            }
            let topic_queue_mapping_one = topic_queue_mapping_one.unwrap();
            if topic_queue_mapping_one.bname() == broker.as_str() {
                continue;
            }

            // remapping
            let map_in_broker = broker.clone();
            let map_out_broker = CheetahString::from(topic_queue_mapping_one.bname());
            brokers_to_map_in.insert(map_in_broker.clone());
            brokers_to_map_out.insert(map_out_broker.clone());

            let map_in_config = broker_config_map.get_mut(&map_in_broker);
            if map_in_config.is_none() {
                let new_config = TopicConfigAndQueueMapping::new(
                    TopicConfig::with_queues(topic, 0, 0),
                    Some(ArcMut::new(TopicQueueMappingDetail {
                        topic_queue_mapping_info: TopicQueueMappingInfo::new(
                            topic.into(),
                            max_num,
                            map_in_broker.clone(),
                            new_epoch,
                        ),
                        hosted_queues: Some(HashMap::new()),
                    })),
                );
                broker_config_map.insert(map_in_broker.clone(), new_config);
            }

            let map_in_config = broker_config_map.get_mut(&map_in_broker).unwrap();
            map_in_config.topic_config.write_queue_nums += 1;
            map_in_config.topic_config.read_queue_nums += 1;

            let mut items: Vec<LogicQueueMappingItem> = topic_queue_mapping_one.items().clone();
            let last = items.last().cloned();
            if let Some(last) = last {
                items.push(LogicQueueMappingItem {
                    gen: last.gen + 1,
                    queue_id: map_in_config.topic_config.write_queue_nums as i32 - 1,
                    bname: Some(map_in_broker.clone()),
                    logic_offset: -1,
                    start_offset: 0,
                    end_offset: -1,
                    time_of_start: -1,
                    time_of_end: -1,
                });
            }

            // use the same object
            if let Some(detail) = &mut map_in_config.topic_queue_mapping_detail {
                if detail.hosted_queues.is_none() {
                    detail.hosted_queues = Some(HashMap::new());
                }
                if let Some(queues) = &mut detail.hosted_queues {
                    queues.insert(*queue_id, items.clone());
                }
            }

            let map_out_config = broker_config_map.get_mut(&map_out_broker);
            if let Some(map_out_config) = map_out_config {
                if let Some(detail) = &mut map_out_config.topic_queue_mapping_detail {
                    if detail.hosted_queues.is_none() {
                        detail.hosted_queues = Some(HashMap::new());
                    }
                    if let Some(queues) = &mut detail.hosted_queues {
                        queues.insert(*queue_id, items);
                    }
                }
            }
        }

        for config_mapping in broker_config_map.values_mut() {
            if let Some(detail) = &mut config_mapping.topic_queue_mapping_detail {
                detail.topic_queue_mapping_info.epoch = new_epoch;
                detail.topic_queue_mapping_info.total_queues = max_num;
            }
        }

        // double check
        TopicQueueMappingUtils::check_name_epoch_num_consistence(
            &CheetahString::from(topic),
            broker_config_map,
        )?;
        global_id_map = TopicQueueMappingUtils::check_and_build_mapping_items(
            TopicQueueMappingUtils::get_mapping_detail_from_config(
                broker_config_map.values().cloned().collect(),
            )?,
            false,
            true,
        )?;
        TopicQueueMappingUtils::check_physical_queue_consistence(broker_config_map)?;
        TopicQueueMappingUtils::check_if_reuse_physical_queue(
            &global_id_map.values().cloned().collect(),
        )?;
        TopicQueueMappingUtils::check_leader_in_target_brokers(
            &global_id_map.values().cloned().collect::<Vec<_>>(),
            target_brokers,
        )?;

        let map = broker_config_map
            .iter()
            .map(|(k, v)| (CheetahString::from_string(k.to_string()), v.clone()))
            .collect();

        Ok(TopicRemappingDetailWrapper::new(
            topic.to_string().into(),
            topic_remapping_detail_wrapper::TYPE_REMAPPING
                .to_string()
                .into(),
            new_epoch as u64,
            map,
            brokers_to_map_in,
            brokers_to_map_out,
        ))
>>>>>>> 6b9ad679
    }
}<|MERGE_RESOLUTION|>--- conflicted
+++ resolved
@@ -5,24 +5,6 @@
 use cheetah_string::CheetahString;
 use rand::seq::SliceRandom;
 use rocketmq_common::common::config::TopicConfig;
-<<<<<<< HEAD
-/*
- * Licensed to the Apache Software Foundation (ASF) under one or more
- * contributor license agreements.  See the NOTICE file distributed with
- * this work for additional information regarding copyright ownership.
- * The ASF licenses this file to You under the Apache License, Version 2.0
- * (the "License"); you may not use this file except in compliance with
- * the License.  You may obtain a copy of the License at
- *
- *     http://www.apache.org/licenses/LICENSE-2.0
- *
- * Unless required by applicable law or agreed to in writing, software
- * distributed under the License is distributed on an "AS IS" BASIS,
- * WITHOUT WARRANTIES OR CONDITIONS OF ANY KIND, either express or implied.
- * See the License for the specific language governing permissions and
- * limitations under the License.
- */
-=======
 //  Licensed to the Apache Software Foundation (ASF) under one
 //  or more contributor license agreements.  See the NOTICE file
 //  distributed with this work for additional information
@@ -39,7 +21,6 @@
 //  KIND, either express or implied.  See the License for the
 //  specific language governing permissions and limitations
 //  under the License.
->>>>>>> 6b9ad679
 use rocketmq_common::common::mix_all;
 use rocketmq_common::EnvUtils::EnvUtils;
 use rocketmq_common::FileUtils::string_to_file;
@@ -129,7 +110,6 @@
                 &scope[2..]
             )
             .into()
-<<<<<<< HEAD
         } else {
             format!("{}{}", mix_all::LOGICAL_QUEUE_MOCK_BROKER_PREFIX, scope).into()
         }
@@ -738,616 +718,6 @@
         if (max_queue_num as usize) <= curr_size {
             return;
         }
-=======
-        } else {
-            format!("{}{}", mix_all::LOGICAL_QUEUE_MOCK_BROKER_PREFIX, scope).into()
-        }
-    }
-    pub fn get_mapping_detail_from_config(
-        configs: Vec<TopicConfigAndQueueMapping>,
-    ) -> RocketMQResult<Vec<TopicQueueMappingDetail>> {
-        let mut detail_list = vec![];
-        for config_mapping in &configs {
-            if let Some(detail) = &config_mapping.topic_queue_mapping_detail {
-                detail_list.push((**detail).clone());
-            }
-        }
-        Ok(detail_list)
-    }
-    pub fn check_name_epoch_num_consistence(
-        topic: &CheetahString,
-        broker_config_map: &HashMap<CheetahString, TopicConfigAndQueueMapping>,
-    ) -> RocketMQResult<(i64, i32)> {
-        if broker_config_map.is_empty() {
-            return Err(RocketMQError::Internal(
-                "check_name_epoch_num_consistence get empty config map".to_string(),
-            ));
-        }
-        //make sure it is not null
-        let mut max_epoch = -1;
-        let mut max_num = -1;
-        let scope = CheetahString::new();
-        for entry in broker_config_map {
-            let broker = entry.0;
-            let config_mapping = entry.1;
-            if config_mapping.topic_queue_mapping_detail.is_none() {
-                return Err(RocketMQError::Internal(format!(
-                    "Mapping info should not be null in broker {}",
-                    broker
-                )));
-            }
-            let mapping_detail = &config_mapping.topic_queue_mapping_detail;
-            if let Some(mapping_detail) = &mapping_detail {
-                if let Some(broker_name) = &mapping_detail.topic_queue_mapping_info.bname {
-                    if !broker.eq(broker_name) {
-                        return Err(RocketMQError::Internal(format!(
-                            "The broker name is not equal {} != {} ",
-                            broker, broker_name
-                        )));
-                    }
-                    if mapping_detail.topic_queue_mapping_info.dirty {
-                        return Err(RocketMQError::Internal(format!(
-                            "The mapping info is dirty in broker  {}",
-                            broker
-                        )));
-                    }
-                    if let Some(top) = &config_mapping.topic_config.topic_name {
-                        if let Some(mapping_top) = &mapping_detail.topic_queue_mapping_info.topic {
-                            if !top.eq(mapping_top) {
-                                return Err(RocketMQError::Internal(format!(
-                                    "The topic name is inconsistent in broker  {}",
-                                    broker
-                                )));
-                            }
-                            if !topic.eq(mapping_top) {
-                                return Err(RocketMQError::Internal(format!(
-                                    "The topic name is not match for broker  {}",
-                                    broker
-                                )));
-                            }
-                            if let Some(m_scope) = &mapping_detail.topic_queue_mapping_info.scope {
-                                if !scope.eq(m_scope) {
-                                    return Err(RocketMQError::Internal(format!(
-                                        "scope does not match {} != {} in {}",
-                                        m_scope, scope, broker
-                                    )));
-                                }
-                                if max_epoch != -1
-                                    && max_epoch != mapping_detail.topic_queue_mapping_info.epoch
-                                {
-                                    return Err(RocketMQError::Internal(format!(
-                                        "epoch does not match {} != {} in {}",
-                                        max_epoch,
-                                        mapping_detail.topic_queue_mapping_info.epoch,
-                                        broker_name
-                                    )));
-                                } else {
-                                    max_epoch = mapping_detail.topic_queue_mapping_info.epoch;
-                                }
-                                if max_num != -1
-                                    && max_num
-                                        != mapping_detail.topic_queue_mapping_info.total_queues
-                                {
-                                    return Err(RocketMQError::Internal(format!(
-                                        "total queue number does not match {} != {} in {}",
-                                        max_num,
-                                        mapping_detail.topic_queue_mapping_info.total_queues,
-                                        broker_name
-                                    )));
-                                } else {
-                                    max_num = mapping_detail.topic_queue_mapping_info.total_queues;
-                                }
-                                return Ok((max_epoch, max_num));
-                            }
-                        }
-                    }
-                }
-            }
-        }
-        Err(RocketMQError::Internal(
-            "check_name_epoch_num_consistence err ! maybe some var is none".to_string(),
-        ))
-    }
-    pub fn check_if_reuse_physical_queue(
-        mapping_ones: &Vec<TopicQueueMappingOne>,
-    ) -> RocketMQResult<()> {
-        let mut physical_queue_id_map = HashMap::new();
-        for mapping_one in mapping_ones {
-            for item in mapping_one.items() {
-                if let Some(bname) = &item.bname {
-                    let physical_queue_id = format!("{} - {}", bname, item.queue_id);
-                    physical_queue_id_map
-                        .entry(physical_queue_id.clone())
-                        .or_insert(mapping_one.clone());
-                    if let Some(id) = physical_queue_id_map.get(&physical_queue_id) {
-                        return Err(RocketMQError::Internal(format!(
-                            "Topic {} global queue id {} and {} shared the same physical queue {}",
-                            mapping_one.topic(),
-                            mapping_one.global_id(),
-                            id.global_id(),
-                            physical_queue_id
-                        )));
-                    }
-                }
-            }
-        }
-        Ok(())
-    }
-
-    pub fn check_logic_queue_mapping_item_offset(
-        items: &[LogicQueueMappingItem],
-    ) -> RocketMQResult<()> {
-        if items.is_empty() {
-            return Err(RocketMQError::Internal(
-                "check_logic_queue_mapping_item_offset input items is empty".to_string(),
-            ));
-        }
-        let mut last_gen = -1;
-        let mut last_offset = -1;
-        for i in items.len() - 1..=0 {
-            let item = &items[i];
-            if item.start_offset < 0 || item.gen < 0 || item.queue_id < 0 {
-                return Err(RocketMQError::Internal(
-                    "The field is illegal, should not be negative".to_string(),
-                ));
-            }
-            if items.len() >= 2 && i <= items.len() - 2 && items[i].logic_offset < 0 {
-                return Err(RocketMQError::Internal(
-                    "The non-latest item has negative logic offset".to_string(),
-                ));
-            }
-            if last_gen != -1 && item.gen >= last_gen {
-                return Err(RocketMQError::Internal(
-                    "The gen does not increase monotonically".to_string(),
-                ));
-            }
-
-            if item.end_offset != -1 && item.end_offset < item.start_offset {
-                return Err(RocketMQError::Internal(
-                    "The endOffset is smaller than the start offset".to_string(),
-                ));
-            }
-
-            if last_offset != -1 && item.logic_offset != -1 {
-                if item.logic_offset >= last_offset {
-                    return Err(RocketMQError::Internal(
-                        "The base logic offset does not increase monotonically".to_string(),
-                    ));
-                }
-                if item.compute_max_static_queue_offset() >= last_offset {
-                    return Err(RocketMQError::Internal(
-                        "The max logic offset does not increase monotonically".to_string(),
-                    ));
-                }
-            }
-            last_gen = item.gen;
-            last_offset = item.logic_offset;
-        }
-        Ok(())
-    }
-    pub fn get_leader_item(
-        items: &[LogicQueueMappingItem],
-    ) -> RocketMQResult<LogicQueueMappingItem> {
-        if items.is_empty() {
-            return Err(RocketMQError::Internal(
-                "get_leader_item failed with empty items".to_string(),
-            ));
-        }
-        if let Some(i) = items.last() {
-            return Ok(i.clone());
-        }
-        Err(RocketMQError::Internal(
-            "get_leader_item failed with empty items".to_string(),
-        ))
-    }
-    pub fn get_leader_broker(items: &[LogicQueueMappingItem]) -> RocketMQResult<CheetahString> {
-        let item = TopicQueueMappingUtils::get_leader_item(items)?;
-        if let Some(bname) = &item.bname {
-            return Ok(bname.to_string().into());
-        }
-        Err(RocketMQError::Internal(
-            "get_leader_broker fn get Item with None bname".to_string(),
-        ))
-    }
-    pub fn check_and_build_mapping_items(
-        mut mapping_detail_list: Vec<TopicQueueMappingDetail>,
-        replace: bool,
-        check_consistence: bool,
-    ) -> RocketMQResult<HashMap<i32, TopicQueueMappingOne>> {
-        mapping_detail_list.sort_by(|o1, o2| {
-            let sub = o1.topic_queue_mapping_info.epoch - o2.topic_queue_mapping_info.epoch;
-            if sub > 0 {
-                return std::cmp::Ordering::Greater;
-            } else if sub < 0 {
-                return std::cmp::Ordering::Less;
-            }
-            std::cmp::Ordering::Equal
-        });
-
-        let mut max_num = 0;
-        let mut global_id_map = HashMap::new();
-        for mapping_detail in &mapping_detail_list {
-            if mapping_detail.topic_queue_mapping_info.total_queues > max_num {
-                max_num = mapping_detail.topic_queue_mapping_info.total_queues;
-            }
-            if let Some(queue) = &mapping_detail.hosted_queues {
-                for entry in queue {
-                    let global_id = entry.0;
-                    TopicQueueMappingUtils::check_logic_queue_mapping_item_offset(entry.1)?;
-                    let leader_broker_name = TopicQueueMappingUtils::get_leader_broker(entry.1)?;
-                    if let Some(broker_name) = &mapping_detail.topic_queue_mapping_info.bname {
-                        if !leader_broker_name.eq(broker_name) {
-                            //not the leader
-                            continue;
-                        }
-
-                        if global_id_map.contains_key(global_id) {
-                            if !replace {
-                                return Err(RocketMQError::Internal(format!(
-                                    "The queue id is duplicated in broker {} {}",
-                                    leader_broker_name, broker_name
-                                )));
-                            }
-                        } else if let Some(top) = &mapping_detail.topic_queue_mapping_info.topic {
-                            global_id_map.insert(
-                                *global_id,
-                                TopicQueueMappingOne::new(
-                                    mapping_detail.clone(),
-                                    top.clone().into(),
-                                    broker_name.clone().into(),
-                                    *global_id,
-                                    entry.1.clone(),
-                                ),
-                            );
-                        }
-                    }
-                }
-            }
-        }
-
-        if check_consistence {
-            if max_num as usize != global_id_map.len() {
-                return Err(RocketMQError::Internal(format!(
-                    "The total queue number in config does not match the real hosted queues {} != \
-                     {}",
-                    max_num,
-                    global_id_map.len()
-                )));
-            }
-            for i in 0..max_num {
-                if !global_id_map.contains_key(&i) {
-                    return Err(RocketMQError::Internal(format!(
-                        "The queue number {} is not in globalIdMap",
-                        i
-                    )));
-                }
-            }
-        }
-        let values = global_id_map.values().cloned().collect();
-        TopicQueueMappingUtils::check_if_reuse_physical_queue(&values)?;
-        Ok(global_id_map)
-    }
-    pub fn write_to_temp(
-        wrapper: &TopicRemappingDetailWrapper,
-        after: bool,
-    ) -> RocketMQResult<CheetahString> {
-        let topic = wrapper.topic();
-        let data = wrapper.serialize_json()?;
-        let mut suffix = topic_remapping_detail_wrapper::SUFFIX_BEFORE;
-        if after {
-            suffix = topic_remapping_detail_wrapper::SUFFIX_AFTER;
-        }
-        if let Some(tmpdir) = &EnvUtils::get_property("java.io.tmpdir") {
-            let file_name = format!("{}/{}-{}{}", tmpdir, topic, wrapper.get_epoch(), suffix);
-            string_to_file(&data, &file_name)?;
-            return Ok(file_name.into());
-        }
-
-        Err(RocketMQError::Internal("write file failed".to_string()))
-    }
-    pub fn check_target_brokers_complete(
-        target_brokers: &HashSet<CheetahString>,
-        broker_config_map: &HashMap<CheetahString, TopicConfigAndQueueMapping>,
-    ) -> RocketMQResult<()> {
-        for broker in broker_config_map.keys() {
-            if let Some(mapping) = broker_config_map.get(broker) {
-                if let Some(detail) = mapping.get_topic_queue_mapping_detail() {
-                    if let Some(queues) = &detail.hosted_queues {
-                        if queues.is_empty() {
-                            continue;
-                        }
-                    }
-                }
-            }
-            if !target_brokers.contains(broker) {
-                return Err(RocketMQError::Internal(format!(
-                    "The existed broker {} does not in target brokers ",
-                    broker
-                )));
-            }
-        }
-
-        Ok(())
-    }
-    pub fn check_physical_queue_consistence(
-        broker_config_map: &HashMap<CheetahString, TopicConfigAndQueueMapping>,
-    ) -> RocketMQResult<()> {
-        for entry in broker_config_map {
-            let config_mapping = entry.1;
-            if let Some(detail) = config_mapping.get_topic_queue_mapping_detail() {
-                if config_mapping.topic_config.read_queue_nums
-                    < config_mapping.topic_config.write_queue_nums
-                {
-                    return Err(RocketMQError::Internal(
-                        "Read queues is smaller than write queues".to_string(),
-                    ));
-                }
-                if let Some(queues) = &detail.hosted_queues {
-                    for items in queues.values() {
-                        for item in items {
-                            if item.start_offset != 0 {
-                                return Err(RocketMQError::Internal(
-                                    "The start offset does not begin from 0".to_string(),
-                                ));
-                            }
-                            if let Some(bname) = &item.bname {
-                                let topic_config =
-                                    broker_config_map.get(&CheetahString::from(bname));
-                                if topic_config.is_none() {
-                                    return Err(RocketMQError::Internal(
-                                        "The broker of item does not exist".to_string(),
-                                    ));
-                                } else if let Some(topic_config) = topic_config {
-                                    if item.queue_id
-                                        >= topic_config.topic_config.write_queue_nums as i32
-                                    {
-                                        return Err(RocketMQError::Internal(
-                                            "The physical queue id is overflow the write queues"
-                                                .to_string(),
-                                        ));
-                                    }
-                                }
-                            }
-                        }
-                    }
-                }
-            }
-        }
-        Ok(())
-    }
-
-    pub fn create_topic_config_mapping(
-        topic: &str,
-        queue_num: i32,
-        target_brokers: &HashSet<CheetahString>,
-        broker_config_map: &mut HashMap<CheetahString, TopicConfigAndQueueMapping>,
-    ) -> RocketMQResult<TopicRemappingDetailWrapper> {
-        TopicQueueMappingUtils::check_target_brokers_complete(target_brokers, broker_config_map)?;
-        let mut global_id_map = HashMap::new();
-        let mut max_epoch_and_num = (get_current_millis(), queue_num);
-        if !broker_config_map.is_empty() {
-            let new_max_epoch_and_num = TopicQueueMappingUtils::check_name_epoch_num_consistence(
-                &CheetahString::from(topic),
-                broker_config_map,
-            )?;
-            max_epoch_and_num.0 = new_max_epoch_and_num.0 as u64;
-            max_epoch_and_num.1 = new_max_epoch_and_num.1;
-            let mut detail_list = vec![];
-            detail_list.extend(TopicQueueMappingUtils::get_mapping_detail_from_config(
-                broker_config_map.values().cloned().collect(),
-            )?);
-            global_id_map =
-                TopicQueueMappingUtils::check_and_build_mapping_items(detail_list, false, true)?;
-            TopicQueueMappingUtils::check_if_reuse_physical_queue(
-                &global_id_map.values().cloned().collect(),
-            )?;
-            TopicQueueMappingUtils::check_physical_queue_consistence(broker_config_map)?;
-        }
-        if (queue_num as usize) < global_id_map.len() {
-            return Err(RocketMQError::Internal(format!(
-                "Cannot decrease the queue num for static topic {} < {}",
-                queue_num,
-                global_id_map.len()
-            )));
-        }
-        //check the queue number
-        if (queue_num as usize) == global_id_map.len() {
-            return Err(RocketMQError::Internal(
-                "The topic queue num is equal the existed queue num, do nothing".to_string(),
-            ));
-        }
-
-        //the check is ok, now do the mapping allocation
-        let mut broker_num_map = HashMap::new();
-        for broker in target_brokers {
-            broker_num_map.insert(broker.clone(), 0);
-        }
-        let mut old_id_to_broker = HashMap::new();
-        for entry in &global_id_map {
-            let leader_broker = entry.1.bname();
-            old_id_to_broker.insert(*entry.0, CheetahString::from(leader_broker));
-            if !broker_num_map.contains_key(leader_broker) {
-                broker_num_map.insert(leader_broker.into(), 1);
-            } else {
-                broker_num_map.insert(leader_broker.into(), broker_num_map[leader_broker] + 1);
-            }
-        }
-        let mut allocator = MappingAllocator::new(old_id_to_broker, broker_num_map, HashMap::new());
-        allocator.up_to_num(queue_num);
-        let new_id_to_broker = allocator.id_to_broker();
-
-        //construct the topic configAndMapping
-        let new_epoch = (max_epoch_and_num.0 + 1000).max(get_current_millis());
-        for e in new_id_to_broker {
-            let queue_id = e.0;
-            let broker = e.1;
-            if global_id_map.contains_key(queue_id) {
-                //ignore the exited
-                continue;
-            }
-            let mut config_mapping;
-            if !broker_config_map.contains_key(broker) {
-                config_mapping = TopicConfigAndQueueMapping::new(
-                    TopicConfig::new(topic),
-                    Some(ArcMut::new(TopicQueueMappingDetail {
-                        topic_queue_mapping_info: TopicQueueMappingInfo::new(
-                            topic.into(),
-                            0,
-                            broker.into(),
-                            get_current_millis() as i64,
-                        ),
-                        hosted_queues: None,
-                    })),
-                );
-                config_mapping.topic_config.write_queue_nums = 1;
-                config_mapping.topic_config.read_queue_nums = 1;
-                broker_config_map.insert(broker.clone(), config_mapping.clone());
-            } else {
-                config_mapping = broker_config_map[broker].clone();
-                config_mapping.topic_config.write_queue_nums += 1;
-                config_mapping.topic_config.read_queue_nums += 1;
-            }
-            let mapping_item = LogicQueueMappingItem {
-                gen: 0,
-                queue_id: config_mapping.topic_config.write_queue_nums as i32,
-                bname: Some(broker.clone()),
-                logic_offset: 0,
-                start_offset: 0,
-                end_offset: -1,
-                time_of_start: -1,
-                time_of_end: -1,
-            };
-            if let Some(detail) = config_mapping.topic_queue_mapping_detail {
-                TopicQueueMappingDetail::put_mapping_info(
-                    detail.clone(),
-                    *queue_id,
-                    vec![mapping_item],
-                );
-            }
-        }
-
-        // set the topic config
-        for entry in &mut *broker_config_map {
-            let config_mapping = entry.1;
-            if let Some(detail) = &mut config_mapping.topic_queue_mapping_detail {
-                detail.topic_queue_mapping_info.epoch = new_epoch as i64;
-                detail.topic_queue_mapping_info.total_queues = queue_num;
-            }
-        }
-        //double check the config
-
-        TopicQueueMappingUtils::check_name_epoch_num_consistence(
-            &CheetahString::from(topic),
-            broker_config_map,
-        )?;
-        global_id_map = TopicQueueMappingUtils::check_and_build_mapping_items(
-            TopicQueueMappingUtils::get_mapping_detail_from_config(
-                broker_config_map.values().cloned().collect(),
-            )?,
-            false,
-            true,
-        )?;
-        TopicQueueMappingUtils::check_if_reuse_physical_queue(
-            &global_id_map.values().cloned().collect(),
-        )?;
-        TopicQueueMappingUtils::check_physical_queue_consistence(broker_config_map)?;
-        let map = broker_config_map
-            .iter()
-            .map(|(k, v)| (CheetahString::from_string(k.to_string()), v.clone()))
-            .collect();
-        Ok(TopicRemappingDetailWrapper::new(
-            topic.to_string().into(),
-            topic_remapping_detail_wrapper::TYPE_CREATE_OR_UPDATE
-                .to_string()
-                .into(),
-            new_epoch,
-            map,
-            HashSet::new(),
-            HashSet::new(),
-        ))
-    }
-}
-pub struct MappingAllocator {
-    broker_num_map: HashMap<CheetahString, i32>,
-    id_to_broker: HashMap<i32, CheetahString>,
-    //used for remapping
-    broker_num_map_before_remapping: HashMap<CheetahString, i32>,
-    current_index: i32,
-    least_brokers: Vec<CheetahString>,
-}
-impl MappingAllocator {
-    pub fn new(
-        id_to_broker: HashMap<i32, CheetahString>,
-        broker_num_map: HashMap<CheetahString, i32>,
-        broker_num_map_before_remapping: HashMap<CheetahString, i32>,
-    ) -> Self {
-        Self {
-            id_to_broker,
-            broker_num_map,
-            broker_num_map_before_remapping,
-            current_index: 0,
-            least_brokers: vec![],
-        }
-    }
-
-    fn fresh_state(&mut self) {
-        let mut min_num = i32::MAX;
-        for entry in &self.broker_num_map {
-            if *entry.1 < min_num {
-                self.least_brokers.clear();
-                self.least_brokers.push(entry.0.clone());
-                min_num = *entry.1;
-            } else if *entry.1 == min_num {
-                self.least_brokers.push(entry.0.clone());
-            }
-        }
-        //reduce the remapping
-        if !self.broker_num_map_before_remapping.is_empty() {
-            self.least_brokers.sort_by(|o1, o2| {
-                let mut i1 = 0;
-                let mut i2 = 0;
-                if self.broker_num_map_before_remapping.contains_key(o1) {
-                    if let Some(s) = self.broker_num_map_before_remapping.get(o1) {
-                        i1 = *s;
-                    }
-                }
-                if self.broker_num_map_before_remapping.contains_key(o2) {
-                    if let Some(s) = self.broker_num_map_before_remapping.get(o2) {
-                        i2 = *s;
-                    }
-                }
-                if i1 - i2 > 0 {
-                    return std::cmp::Ordering::Greater;
-                } else if i1 - i2 < 0 {
-                    return Ordering::Less;
-                }
-                Ordering::Equal
-            });
-        } else {
-            //reduce the imbalance
-            let mut rng = rand::rng();
-            self.least_brokers.shuffle(&mut rng);
-        }
-        self.current_index = (self.least_brokers.len() - 1) as i32;
-    }
-    fn next_broker(&mut self) -> CheetahString {
-        if self.least_brokers.is_empty() {
-            self.fresh_state();
-        }
-        let tmp_index = self.current_index as usize % self.least_brokers.len();
-        self.least_brokers.remove(tmp_index)
-    }
-
-    pub fn broker_num_map(&self) -> &HashMap<CheetahString, i32> {
-        &self.broker_num_map
-    }
-
-    pub fn up_to_num(&mut self, max_queue_num: i32) {
-        let curr_size = self.id_to_broker.len();
-        if (max_queue_num as usize) <= curr_size {
-            return;
-        }
->>>>>>> 6b9ad679
         for i in curr_size..(max_queue_num as usize) {
             let next_broker = self.next_broker();
             if self.broker_num_map.contains_key(&next_broker) {
@@ -1362,8 +732,6 @@
 
     pub fn id_to_broker(&self) -> &HashMap<i32, CheetahString> {
         &self.id_to_broker
-<<<<<<< HEAD
-=======
     }
 }
 
@@ -1593,6 +961,5 @@
             brokers_to_map_in,
             brokers_to_map_out,
         ))
->>>>>>> 6b9ad679
     }
 }